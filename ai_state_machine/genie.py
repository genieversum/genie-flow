--- conflicted
+++ resolved
@@ -1,5 +1,5 @@
 import json
-from typing import Optional, Any, Iterable
+from typing import Optional, Any
 
 from loguru import logger
 from pydantic import Field
@@ -58,17 +58,10 @@
         default_factory=list,
         description="The list of dialogue elements that have been used in the dialogue so far",
     )
-<<<<<<< HEAD
-=======
-    running_task_ids: int = Field(
-        default=0,
-        description="the number of Celery tasks that are currently running for this model",
-    )
     task_error: Optional[str] = Field(
         default=None,
         description="The error message returned from a running task",
     )
->>>>>>> 09a3cbf1
     actor: Optional[str] = Field(
         None,
         description="The actor that has created the current input",
@@ -80,7 +73,6 @@
 
     @property
     def has_running_tasks(self) -> bool:
-<<<<<<< HEAD
         task_progress_list = GenieTaskProgress.select(
             ids=[self.session_id],
             columns=["task_id"],
@@ -90,21 +82,10 @@
         if len(task_progress_list) > 1:
             logger.error("Too many task progress records for session {}", self.session_id)
         return True
-=======
-        return self.running_task_ids > 0
 
     @property
     def has_errors(self) -> bool:
         return self.task_error is not None
-
-    def add_running_task(self, task_id: str):
-        self.running_task_ids += 1
-
-    def remove_running_task(self, task_id: str):
-        self.running_task_ids -= 1
-        if self.running_task_ids < 0:
-            raise ValueError(f"removed too many running tasks")
->>>>>>> 09a3cbf1
 
     @classmethod
     def get_state_machine_class(cls) -> type["GenieStateMachine"]:
