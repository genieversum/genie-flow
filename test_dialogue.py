import time

import requests

<<<<<<< HEAD
HOST = "http://127.0.0.1:8000"
BASE_URL = HOST + "/v1/ai/claims_genie"
=======
HOST = 'http://127.0.0.1:8000'
BASE_URL = HOST + "/v1/ai/qa_trans"
>>>>>>> be120e96

response = requests.get(f"{BASE_URL}/start_session")
ai_response = response.json()
session_id = ai_response["session_id"]

while True:
    if ai_response["error"]:
        print("===")
        print(ai_response["error"])
        print("===")
        break

    if ai_response["response"]:
        print("\n---")
        print(ai_response["response"])

    if "user_input" in ai_response["next_actions"]:
        user_input = input("\n >> ")
        event = dict(
            session_id=session_id,
            event="user_input",
            event_input=user_input,
        )

    elif "poll" in ai_response["next_actions"]:
        time.sleep(1)
        print(".", end="", flush=True)
        event = dict(
            session_id=session_id,
            event="poll",
            event_input="",
        )

    elif "advance" in ai_response["next_actions"]:
        event = dict(
            session_id=session_id,
            event="advance",
            event_input="",
        )

    elif len(ai_response["next_actions"]) == 0:
        print("***")
        break

    else:
        print("BOOP")
        break

    # print(">>", json.dumps(event))
    response = requests.post(f"{BASE_URL}/event", json=event)
    response.raise_for_status()
    ai_response = response.json()
    # print("<<", json.dumps(ai_response))<|MERGE_RESOLUTION|>--- conflicted
+++ resolved
@@ -2,13 +2,8 @@
 
 import requests
 
-<<<<<<< HEAD
-HOST = "http://127.0.0.1:8000"
-BASE_URL = HOST + "/v1/ai/claims_genie"
-=======
 HOST = 'http://127.0.0.1:8000'
 BASE_URL = HOST + "/v1/ai/qa_trans"
->>>>>>> be120e96
 
 response = requests.get(f"{BASE_URL}/start_session")
 ai_response = response.json()
